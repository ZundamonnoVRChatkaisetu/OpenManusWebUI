--- conflicted
+++ resolved
@@ -45,19 +45,10 @@
                 self.client = AsyncAzureOpenAI(
                     base_url=self.base_url,
                     api_key=self.api_key,
-<<<<<<< HEAD
-                    api_version=self.api_version
-                )
-            else:
-                self.client = AsyncOpenAI(
-                api_key=self.api_key, base_url=self.base_url
-            )
-=======
                     api_version=self.api_version,
                 )
             else:
                 self.client = AsyncOpenAI(api_key=self.api_key, base_url=self.base_url)
->>>>>>> 8d6dda9c
 
     @staticmethod
     def format_messages(messages: List[Union[dict, Message]]) -> List[dict]:
